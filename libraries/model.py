--- conflicted
+++ resolved
@@ -248,7 +248,7 @@
     return g_batch_0
 
 
-def predict_noise(graph, node_model, edge_model):
+def predict_noise(g_batch_t, node_model, edge_model):
     """Predicts noise given some batch of noisy graphs using specified nmodels
 
     Args:
@@ -261,27 +261,25 @@
     """
 
     # Perform a single forward pass for predicting node features
-    out_x = node_model(graph.x,
-                       graph.edge_index,
-                       graph.edge_attr)
+    out_x = node_model(g_batch_t.x,
+                       g_batch_t.edge_index,
+                       g_batch_t.edge_attr)
 
     # Remove t_step information
     out_x = out_x[:, :-1]
 
     # Define x_i and x_j as features of every corresponding pair of nodes (same order than attributes)
-    x_i = graph.x[graph.edge_index[0]]
-    x_j = graph.x[graph.edge_index[1]]
+    x_i = g_batch_t.x[g_batch_t.edge_index[0]]
+    x_j = g_batch_t.x[g_batch_t.edge_index[1]]
 
     # Perform a single forward pass for predicting edge attributes
     # Introduce previous edge attributes as features as well
-    out_attr = edge_model(x_i, x_j, graph.edge_attr)
+    out_attr = edge_model(x_i, x_j, g_batch_t.edge_attr)
 
     # Moving data to device
     out_x    = out_x.to(device)
     out_attr = out_attr.to(device).ravel()
 
-<<<<<<< HEAD
-=======
     # Construct noise graph with predicted node features and edge attributes, and previous edge indexes
     idx_x_i    = 0
     idx_attr_i = 0
@@ -301,15 +299,12 @@
         # Append data
         pred_e_batch_t.append(temp_pred)
 
->>>>>>> ea17c365
     # Generate batch objects
-    pred_e = Data(x=out_x,
-                  edge_index=graph.edge_index,
-                  edge_attr=out_attr)
+    pred_e_batch_t = Batch.from_data_list(pred_e_batch_t)
 
     # Move data to device
-    pred_e = pred_e.to(device)
-    return pred_e
+    pred_e_batch_t = pred_e_batch_t.to(device)
+    return pred_e_batch_t
 
 
 def denoising_step(graph_t, epsilon, t, n_t_steps, s, sigma):
